--- conflicted
+++ resolved
@@ -115,34 +115,6 @@
 It lets us specify the training settings for everything from `model_name` to `dataset_name`, `batch_size` and so on. Below is the list of supported settings:
 
 ```python
-<<<<<<< HEAD
-
-model_name: str="PATH/to/Model"
-enable_fsdp: bool= False
-run_validation: bool=True
-batch_size_training: int=4
-gradient_accumulation_steps: int=1
-num_epochs: int=3
-num_workers_dataloader: int=2
-lr: float=2e-4
-weight_decay: float=0.0
-gamma: float= 0.85
-use_fp16: bool=False
-mixed_precision: bool=True
-val_batch_size: int=4
-dataset = "samsum_dataset" # alpaca_dataset, grammar_dataset
-peft_method: str = "lora" # None , llama_adapter, prefix
-use_peft: bool=False
-output_dir: str = "./ft-output"
-freeze_layers: bool = False
-num_freeze_layers: int = 1
-quantization: bool = False
-save_model: bool = False
-dist_checkpoint_root_folder: str="model_checkpoints"
-dist_checkpoint_folder: str="fine-tuned"
-save_optimizer: bool=False
-
-=======
     model_name: str="PATH/to/Model"
     tokenizer_name: str=None
     enable_fsdp: bool=False
@@ -184,7 +156,6 @@
     flop_counter_start: int = 3 # The step to start profiling, default is 3, which means after 3 steps of warmup stage, the profiler will start to count flops.
     use_profiler: bool = False # Enable pytorch profiler, can not be used with flop counter at the same time.
     profiler_dir: str = "PATH/to/save/profiler/results" # will be used if using profiler
->>>>>>> 0ab53c26
 ```
 
 * [Datasets config file](../src/llama_recipes/configs/datasets.py) provides the available options for datasets.
